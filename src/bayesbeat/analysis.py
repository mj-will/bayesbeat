--- conflicted
+++ resolved
@@ -11,15 +11,9 @@
 from nessai.utils import setup_logger
 import numpy as np
 
-<<<<<<< HEAD
-from .data import get_data
-from .model import DoubleDecayingModel, GaussBeamModel
-from .plot import plot_fit
-=======
 from .data import get_data, simulate_data
 from .model.utils import get_model
 from .plot import plot_fit, plot_data
->>>>>>> 6d70f9b0
 from .conversion import generate_all_parameters
 from .result import save_summary
 from .utils import time_likelihood
@@ -32,10 +26,6 @@
     index: int = None,
     output: str = None,
     rescale_amplitude: bool = False,
-    use_bryan_model: bool = True,
-    PD_size: float = None,
-    PD_gap: float = None,
-    reduce_factor: float = None,
     maximum_amplitude: Optional[float] = None,
     model_name: str = "DoubleDecayingModel",
     model_config: Optional[dict] = None,
@@ -52,22 +42,6 @@
 
     if output is None:
         output = os.getcwd()
-<<<<<<< HEAD
-
-    x_data, y_data, frequency = get_data(
-        datafile,
-        index,
-        rescale_amplitude=rescale_amplitude,
-        maximum_amplitude=maximum_amplitude,
-        use_bryan_model=use_bryan_model,
-        reduce_factor=reduce_factor
-    )
-
-    if use_bryan_model:
-        model = GaussBeamModel(x_data, y_data, PD_gap, PD_size, rescale=rescale_amplitude, reduce_factor=reduce_factor)
-    else:
-        model = DoubleDecayingModel(x_data, y_data, rescale=rescale_amplitude)
-=======
     os.makedirs(output, exist_ok=True)
 
     if injection:
@@ -107,7 +81,6 @@
             signal=signal,
             filename=os.path.join(output, "data.png")
         )
->>>>>>> 6d70f9b0
 
     setup_logger(label=None, output=None, log_level=log_level)
 
